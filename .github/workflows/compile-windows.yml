--- conflicted
+++ resolved
@@ -62,70 +62,7 @@
       with:
         name: GalaxyBudsClient_win32_portable
         path: bin_win32/
-<<<<<<< HEAD
-
-  build-arm:
-    runs-on: windows-latest
-
-    steps:
-    - uses: actions/checkout@v3
-    - name: Setup .NET
-      uses: actions/setup-dotnet@v3
-      with:
-        dotnet-version: 6.0.200
         
-    - name: Restore dependencies
-      run: dotnet restore -r win-arm --configfile GalaxyBudsClient/nuget.config GalaxyBudsClient/GalaxyBudsClient.csproj
-    - name: Build arm
-      run: dotnet publish -r win-arm -o bin_win-arm -c "Release - Windows ARM" -p:PublishSingleFile=true --self-contained true --no-restore GalaxyBudsClient/GalaxyBudsClient.csproj
-    
-    #- name: Sign executable
-    #  uses: GabrielAcostaEngler/signtool-code-sign@v1.0.2
-    #  with:
-    #    certificate: ${{ secrets.SIGN_CERTIFICATE }}
-    #    cert-password: ${{ secrets.SIGN_PASSWORD }}
-    #    cert-sha1: 048de957759a1837a967e61b8c97c442f7b9ec24
-    #    folder: bin_win-arm/
-    #    timestamp-server: http://timestamp.digicert.com
-    
-    - name: Upload artifacts
-      uses: actions/upload-artifact@v3
-      with:
-        name: GalaxyBudsClient_win-arm_portable
-        path: bin_win-arm/
-
-  build-arm64:
-    runs-on: windows-latest
-
-    steps:
-    - uses: actions/checkout@v3
-    - name: Setup .NET
-      uses: actions/setup-dotnet@v3
-      with:
-        dotnet-version: 6.0.200
-              
-    - name: Restore dependencies
-      run: dotnet restore -r win-arm64 --configfile GalaxyBudsClient/nuget.config GalaxyBudsClient/GalaxyBudsClient.csproj
-    - name: Build arm64
-      run: dotnet publish -r win-arm64 -o bin_win-arm64 -c "Release - Windows ARM" -p:PublishSingleFile=true --self-contained true --no-restore GalaxyBudsClient/GalaxyBudsClient.csproj
-    
-    #- name: Sign executable
-    #  uses: GabrielAcostaEngler/signtool-code-sign@v1.0.2
-    #  with:
-    #    certificate: ${{ secrets.SIGN_CERTIFICATE }}
-    #    cert-password: ${{ secrets.SIGN_PASSWORD }}
-    #    cert-sha1: 048de957759a1837a967e61b8c97c442f7b9ec24
-    #    folder: bin_win-arm64/
-    #    timestamp-server: http://timestamp.digicert.com
-    
-    - name: Upload artifacts
-      uses: actions/upload-artifact@v3
-      with:
-        name: GalaxyBudsClient_win-arm64_portable
-        path: bin_win-arm64/
-=======
-        
->>>>>>> 6f9dccc9
 
   make-nsis-installer:
     runs-on: windows-latest
@@ -211,94 +148,6 @@
         name: GalaxyBudsClient_Setup_32bit_${{steps.version.outputs.version}}.exe
         path: GalaxyBudsClient_Setup_32bit_${{steps.version.outputs.version}}.exe
 
-<<<<<<< HEAD
-
-  make-nsis-installer-arm:
-    runs-on: windows-latest
-    needs: [build-arm, build-arm64]
-        
-    steps:
-    - uses: actions/checkout@v3
-    - name: Prepare version information (1/3)
-      uses: oprypin/find-latest-tag@v1
-      with:
-        repository: ThePBone/GalaxyBudsClient
-        releases-only: true
-      id: last_release  
-    - name: Prepare version information (2/3)
-      uses: benjlevesque/short-sha@v2.1
-      id: short-sha
-      with:
-        length: 6
-    - name: Prepare version information (3/3)
-      run: echo '{name}={${{steps.last_release.outputs.tag}}-${{steps.short-sha.outputs.sha}}}' >> $GITHUB_OUTPUT
-      id: version
-      
-    # Make arm installer
-    - name: Download artifact (arm)
-      uses: actions/download-artifact@v3
-      with:
-        name: GalaxyBudsClient_win-arm_portable
-        
-    - name: Rename artifact (arm)
-      run: ren GalaxyBudsClient.exe "Galaxy Buds Client.exe"
-    
-    - name: Create nsis installer (arm)
-      uses: joncloud/makensis-action@v3.7
-      with:
-        script-file: "install.nsi"
-        arguments: "-DBASE_DIR=\"D:\\a\\GalaxyBudsClient\\GalaxyBudsClient\" -DPRODUCT_VERSION=\"${{steps.version.outputs.version}}\" -DPRODUCT_ARCH=\"arm\""
-
-    #- name: Sign installer
-    #  uses: GabrielAcostaEngler/signtool-code-sign@v1.0.2
-    #  with:
-    #    certificate: ${{ secrets.SIGN_CERTIFICATE }}
-    #    cert-password: ${{ secrets.SIGN_PASSWORD }}
-    #    cert-sha1: 048de957759a1837a967e61b8c97c442f7b9ec24
-    #    folder: .
-    #    timestamp-server: http://timestamp.digicert.com
-
-    - name: Upload artifact (arm)
-      uses: actions/upload-artifact@v3
-      with:
-        name: GalaxyBudsClient_Setup_arm_${{steps.version.outputs.version}}.exe
-        path: GalaxyBudsClient_Setup_arm_${{steps.version.outputs.version}}.exe
-
-    - name: Clean artifacts
-      run: del "Galaxy Buds Client.exe"
-
-    # Make arm64 installer
-    - name: Download artifact (arm64)
-      uses: actions/download-artifact@v3
-      with:
-        name: GalaxyBudsClient_win-arm64_portable
-        
-    - name: Rename artifact (arm64)
-      run: ren GalaxyBudsClient.exe "Galaxy Buds Client.exe"
-
-    - name: Create nsis installer (arm64)
-      uses: joncloud/makensis-action@v3.7
-      with:
-        script-file: "install.nsi"
-        arguments: "-DBASE_DIR=\"D:\\a\\GalaxyBudsClient\\GalaxyBudsClient\" -DPRODUCT_VERSION=\"${{steps.version.outputs.version}}\" -DPRODUCT_ARCH=\"arm64\""
-
-    #- name: Sign installer
-    #  uses: GabrielAcostaEngler/signtool-code-sign@v1.0.2
-    #  with:
-    #    certificate: ${{ secrets.SIGN_CERTIFICATE }}
-    #    cert-password: ${{ secrets.SIGN_PASSWORD }}
-    #    cert-sha1: 048de957759a1837a967e61b8c97c442f7b9ec24
-    #    folder: .
-    #    timestamp-server: http://timestamp.digicert.com
-
-    - name: Upload artifact (arm64)
-      uses: actions/upload-artifact@v3
-      with:
-        name: GalaxyBudsClient_Setup_arm64_${{steps.version.outputs.version}}.exe
-        path: GalaxyBudsClient_Setup_arm64_${{steps.version.outputs.version}}.exe
-
-=======
->>>>>>> 6f9dccc9
   attach-to-release:
     runs-on: windows-latest
     needs: [make-nsis-installer]
@@ -325,19 +174,6 @@
       uses: actions/download-artifact@v3
       with:
         name: GalaxyBudsClient_Setup_64bit_${{steps.version.outputs.version}}.exe
-<<<<<<< HEAD
-      
-    - name: Download artifact (arm)
-      uses: actions/download-artifact@v3
-      with:
-        name: GalaxyBudsClient_Setup_arm_${{steps.version.outputs.version}}.exe
-
-    - name: Download artifact (arm64)
-      uses: actions/download-artifact@v3
-      with:
-        name: GalaxyBudsClient_Setup_arm64_${{steps.version.outputs.version}}.exe
-=======
->>>>>>> 6f9dccc9
 
     - name: Rename (x64)
       run: ren GalaxyBudsClient_Setup_64bit_${{steps.version.outputs.version}}.exe GalaxyBudsClient_Windows_64bit_Setup.exe
