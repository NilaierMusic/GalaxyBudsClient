--- conflicted
+++ resolved
@@ -87,11 +87,7 @@
     <PropertyGroup>
         <!-- https://github.com/AvaloniaUI/Avalonia/commit/76caeedfd2baf1911f889011189d1c21657d2987,
             last release at time of writing is 11.0.9, so anything newer should include a fix -->
-<<<<<<< HEAD
         <AvaloniaVersion>11.1.999-cibuild0045193-beta</AvaloniaVersion>
-=======
-        <AvaloniaVersion>11.1.999-cibuild0045161-beta</AvaloniaVersion>
->>>>>>> a5d99150
     </PropertyGroup>
     <ItemGroup>
         <PackageReference Include="Avalonia" Version="$(AvaloniaVersion)" />
