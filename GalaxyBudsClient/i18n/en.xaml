<ResourceDictionary xmlns="https://github.com/avaloniaui" xmlns:sys="clr-namespace:System;assembly=mscorlib" xmlns:x="http://schemas.microsoft.com/winfx/2006/xaml">
    
    <sys:String x:Key="ResourceDictionaryName">Loc-en</sys:String>

    <!--:::::::: Source code ::::::::-->

    <!--General-->
    <sys:String x:Key="okay">Okay</sys:String>
    <sys:String x:Key="left">Left</sys:String>
    <sys:String x:Key="right">Right</sys:String>
    <sys:String x:Key="case">Case</sys:String>
    <sys:String x:Key="error">Error</sys:String>
    <sys:String x:Key="cancel">Cancel</sys:String>
    <sys:String x:Key="apply">Apply</sys:String>
    <sys:String x:Key="select">Select</sys:String>
    <sys:String x:Key="notset">Not set</sys:String>
    <sys:String x:Key="unknown">Unknown</sys:String>
    <sys:String x:Key="back">Back</sys:String>

    <sys:String x:Key="nobluetoothdev">No Bluetooth adapter found. Please enable Bluetooth and try again.</sys:String>

    <sys:String x:Key="anc">Active noise cancelling</sys:String>

    <!--SPP Message Parser-->
    <sys:String x:Key="sppmsg_too_small">Packet size is too small</sys:String>
    <sys:String x:Key="sppmsg_invalid_som">Invalid SOM</sys:String>
    <!--Context: SOM = Start of message-->
    <sys:String x:Key="sppmsg_invalid_eom">Invalid EOM</sys:String>
    <!--Context: EOM = End of message-->
    <sys:String x:Key="sppmsg_size_mismatch">Payload size mismatch</sys:String>
    <sys:String x:Key="sppmsg_crc_fail">Checksum incorrect</sys:String>
    <sys:String x:Key="sppmsg_tl">Packet size is too small</sys:String>

    <!--Dark Mode States-->
    <sys:String x:Key="darkmode_disabled">Off</sys:String>
    <sys:String x:Key="darkmode_enabled">On</sys:String>
    <sys:String x:Key="darkmode_system">Use system setting</sys:String>

    <!--Connection popup-->
    <sys:String x:Key="connpopup_placement_tl">Top left</sys:String>
    <sys:String x:Key="connpopup_placement_tc">Top center</sys:String>
    <sys:String x:Key="connpopup_placement_tr">Top right</sys:String>
    <sys:String x:Key="connpopup_placement_bl">Bottom left</sys:String>
    <sys:String x:Key="connpopup_placement_bc">Bottom center</sys:String>
    <sys:String x:Key="connpopup_placement_br">Bottom right</sys:String>
    <sys:String x:Key="connpopup_title">{0}'s Galaxy Buds{1}</sys:String>
    <!--Note: If a pair of Buds+ is connected then a plus sign will be appended to connpopup_title-->

    <!--Placement  (Buds+)-->
    <sys:String x:Key="placement_disconnected">Disconnected</sys:String>
    <sys:String x:Key="placement_wearing">Wearing</sys:String>
    <sys:String x:Key="placement_not_wearing">Idle</sys:String>
    <sys:String x:Key="placement_in_case">Case</sys:String>

    <!--Touch options-->
    <sys:String x:Key="touchoption_voice">Voice assistant</sys:String>
    <sys:String x:Key="touchoption_quickambientsound">Quick ambient sound</sys:String>
    <sys:String x:Key="touchoption_volume">Volume</sys:String>
    <sys:String x:Key="touchoption_volume_up">Volume up</sys:String>
    <sys:String x:Key="touchoption_volume_down">Volume down</sys:String>
    <sys:String x:Key="touchoption_ambientsound">Ambient sound</sys:String>
    <sys:String x:Key="touchoption_switch_noisecontrols">Switch noise controls</sys:String>
    <sys:String x:Key="touchoption_spotify">Spotify (Android only)</sys:String>
    <sys:String x:Key="touchoption_custom">Custom action...</sys:String>
    <sys:String x:Key="touchoption_custom_null">Not set</sys:String>
    <sys:String x:Key="touchoption_custom_unknown">Unknown</sys:String>
    <sys:String x:Key="touchoption_custom_prefix">Custom action:</sys:String>
    <sys:String x:Key="touchoption_custom_trigger_hotkey">Press hotkey...</sys:String>
    <sys:String x:Key="touchoption_custom_external_app">Run external program...</sys:String>

    <!--Options menu-->
    <sys:String x:Key="optionsmenu_title">Options</sys:String>
    <sys:String x:Key="optionsmenu_settings">Settings</sys:String>
    <sys:String x:Key="optionsmenu_refresh">Refresh dashboard</sys:String>
    <sys:String x:Key="optionsmenu_deregister">Unregister device</sys:String>
    <sys:String x:Key="optionsmenu_update">Check for updates</sys:String>
    <sys:String x:Key="optionsmenu_credits">Credits</sys:String>

    <!--Tray context menu-->
    <sys:String x:Key="tray_unlock_touchpad">Unlock touchpad</sys:String>
    <sys:String x:Key="tray_lock_touchpad">Lock touchpad</sys:String>
    <sys:String x:Key="tray_enable_ambient_sound">Enable ambient sound</sys:String>
    <sys:String x:Key="tray_disable_ambient_sound">Disable ambient sound</sys:String>
    <sys:String x:Key="tray_enable_eq">Enable equalizer</sys:String>
    <sys:String x:Key="tray_disable_eq">Disable equalizer</sys:String>
    <sys:String x:Key="tray_enable_anc">Enable active noise cancelling</sys:String>
    <sys:String x:Key="tray_disable_anc">Disable active noise cancelling</sys:String>
    <sys:String x:Key="tray_switch_noise">Switch noise controls</sys:String>
    <sys:String x:Key="tray_quit">Quit</sys:String>


    <!--:::::::: XAML files (static) ::::::::-->

    <!--General-->
    <sys:String x:Key="continue_button">Continue</sys:String>

    <!--Hotkey Recorder Dialog (Custom action)-->
    <sys:String x:Key="hotrec_title">Hotkey recorder</sys:String>
    <sys:String x:Key="hotrec_content">Please enter a key-combination (hold down):</sys:String>
    <sys:String x:Key="hotrec_empty">None</sys:String>
    <sys:String x:Key="hotrec_note">Note: Due to User Interface Privacy Isolation (UIPI) only applications of the same or lower elevation can properly receive hotkey commands.</sys:String>

    <!--Hotkey Action Builder Dialog-->
    <sys:String x:Key="hotkey_edit_title">Hotkey editor</sys:String>
    <sys:String x:Key="hotkey_edit_invalid">Invalid hotkey selection</sys:String>
    <sys:String x:Key="hotkey_edit_invalid_desc">Please choose at least one key and one modifiers</sys:String>
    <sys:String x:Key="hotkey_edit_invalid_mod">Modifier missing</sys:String>
    <sys:String x:Key="hotkey_edit_invalid_action">Invalid action</sys:String>
    <sys:String x:Key="hotkey_edit_invalid_action_desc">Please choose an action</sys:String>
    <sys:String x:Key="hotkey_edit_modifier">Modifiers</sys:String>
    <sys:String x:Key="hotkey_edit_keys">Keys</sys:String>
    <sys:String x:Key="hotkey_edit_action">Action</sys:String>
    <sys:String x:Key="hotkey_edit_preview">Shortcut preview:</sys:String>
    <sys:String x:Key="hotkey_edit_header">Select a keyboard hotkey</sys:String>
    
    <!--Hotkey page-->
    <sys:String x:Key="hotkey_header">Keyboard hotkeys</sys:String>
    <sys:String x:Key="hotkey_add">Assign new hotkey</sys:String>
    <sys:String x:Key="hotkey_empty">No hotkeys assigned</sys:String>
    <sys:String x:Key="hotkey_empty_desc">Create a new keyboard hotkey by clicking the button above</sys:String>
    <sys:String x:Key="hotkey_edit">Edit</sys:String>
    <sys:String x:Key="hotkey_delete">Delete</sys:String>
    <sys:String x:Key="hotkey_add_error">Failed to register/update hotkeys</sys:String>
    <sys:String x:Key="hotkey_add_error_context">Affected hotkey:</sys:String>
    <sys:String x:Key="hotkey_add_error_duplicate">Your selected key-combination was already registered as a hotkey by this or another application. Please choose another one.</sys:String>
    <sys:String x:Key="hotkey_add_error_unknown">Operating system responded with error '{0}'</sys:String>

    <!--EventDispatcher module-->
    <sys:String x:Key="event_none">None</sys:String>
    <sys:String x:Key="event_ambient_toggle">Toggle ambient sound</sys:String>
    <sys:String x:Key="event_ambient_volume_up">Ambient volume up</sys:String>
    <sys:String x:Key="event_ambient_volume_down">Ambient volume down</sys:String>
    <sys:String x:Key="event_eq_toggle">Toggle equalizer</sys:String>
    <sys:String x:Key="event_eq_switch">Iterate equalizer presets</sys:String>
    <sys:String x:Key="event_anc_toggle">Toggle noise cancelling</sys:String>
    <sys:String x:Key="event_anc_switch_sensitivity">Switch ANC sensitivity</sys:String>
    <sys:String x:Key="event_touch_lock_toggle">Toggle touchpad lock</sys:String>
    <sys:String x:Key="event_double_edge_touch_toggle">Toggle double-edge touch feature</sys:String>
    <sys:String x:Key="event_conversation_toggle">Toggle conversation detection</sys:String>
    <sys:String x:Key="event_start_stop_find">Start/stop find my earbuds</sys:String>
    <sys:String x:Key="event_start_find">Start find my earbuds</sys:String>
    <sys:String x:Key="event_stop_find">Stop find my earbuds</sys:String>
    <sys:String x:Key="event_paring_mode">Pairing mode</sys:String>
    <sys:String x:Key="event_media_play">Play media</sys:String>
    <sys:String x:Key="event_media_pause">Pause media</sys:String>
    <sys:String x:Key="event_media_play_pause">Play/pause media</sys:String>
    <sys:String x:Key="event_manager_visible">Show/hide manager window</sys:String>
    <sys:String x:Key="event_display_battery_popup">Display battery popup</sys:String>
    <sys:String x:Key="event_connect">Connect to device</sys:String>
    
    <!--Welcome page-->
    <sys:String x:Key="welcome_textblock_header">Welcome!</sys:String>
    <sys:String x:Key="welcome_textblock_p1">Hey there! This Galaxy Buds Manager is unofficial and not affiliated with Samsung in any way, please keep that in mind.
This program is designed to provide much more functionality over the official Samsung wearable app; however, not all of these feature are available on devices without this app installed.</sys:String>
    <sys:String x:Key="welcome_textblock_p2">If you are interested in what is going on behind the scenes, you can check out my GitHub repository which includes a small reverse-engineering journal. You can also message me on GitHub or on Telegram @thepbone if you happen to run into any issue.</sys:String>
    <sys:String x:Key="welcome_textblock_p3">This app supports all Galaxy Buds models.</sys:String>
    <sys:String x:Key="welcome_darkmode">Dark mode</sys:String>
    <sys:String x:Key="welcome_darkmode_content">Your eyes are already burning? Use a darker color scheme instead! (Reload required)</sys:String>

    <!--Main page-->
    <sys:String x:Key="mainpage_corrupt_data">Received corrupted data. Reconnecting...</sys:String>
    <sys:String x:Key="mainpage_find_my_earbuds">Find my earbuds</sys:String>
    <sys:String x:Key="mainpage_touchpad">Touchpad</sys:String>
    <sys:String x:Key="mainpage_ambient_sound">Ambient sound</sys:String>
    <sys:String x:Key="mainpage_noise">Noise control</sys:String>
    <sys:String x:Key="mainpage_equalizer">Equalizer</sys:String>
    <sys:String x:Key="mainpage_advanced">Advanced settings</sys:String>
    <sys:String x:Key="mainpage_system">System</sys:String>

    <!--Update page-->
    <sys:String x:Key="updater_header">Manager update available</sys:String>
    <sys:String x:Key="updater_message_p1">The download is fully automated and the update wizard will be launched after it has finished downloading. I highly recommend you to update in order to receive the latest bugfixes and features.</sys:String>
    <sys:String x:Key="updater_message_p2">You can view the changelog by clicking on the button below.</sys:String>

    <sys:String x:Key="updater_view_changelog">View full changelog on GitHub</sys:String>
    <sys:String x:Key="updater_footer_remindmelater">Remind me later</sys:String>
    <sys:String x:Key="updater_footer_skipversion">Skip this version</sys:String>
    <sys:String x:Key="updater_footer_install">Install now</sys:String>
    <sys:String x:Key="updater_appcast_null">New update available but no valid appcast data found. Please try again later.</sys:String>
    <sys:String x:Key="updater_noupdate">No updates are available at the moment. Please try again later or check and subscribe the GitHub page for updates.</sys:String>
    <sys:String x:Key="updater_noupdate_title">No updates</sys:String>
    <sys:String x:Key="updater_newrelease">Update {0} for Galaxy Buds Manager has been released</sys:String>

    <sys:String x:Key="updater_dl_header">Downloading...</sys:String>
    <sys:String x:Key="updater_dl_manual">View on GitHub</sys:String>
    <sys:String x:Key="updater_dl_fail_title">Download failed</sys:String>
    <sys:String x:Key="updater_dl_fail">Reason:</sys:String>
    <sys:String x:Key="updater_dl_progress_prepare">Preparing download...</sys:String>
    <sys:String x:Key="updater_dl_progress_cancelled">Download cancelled</sys:String>
    <sys:String x:Key="updater_dl_progress_finished">Download finished. Launching installer...</sys:String>
    <sys:String x:Key="updater_dl_progress">Downloading... {0}%</sys:String>
    <sys:String x:Key="updater_dl_progress_size">({0}/{1} megabytes)</sys:String>
    <sys:String x:Key="updater_dl_note">When the download finishes, this app will automatically close itself and launch a separate update installer. It may take a few seconds until it shows up.</sys:String>

    <!--Device selection page (setup)-->
    <sys:String x:Key="devsel_header">Select your Galaxy Buds</sys:String>
    <sys:String x:Key="devsel_refresh">Refresh paired devices</sys:String>
    <sys:String x:Key="devsel_device_name">Device Name</sys:String>
    <sys:String x:Key="devsel_btaddr">MAC-Address</sys:String>
    <sys:String x:Key="devsel_model">Model</sys:String>
    <sys:String x:Key="devsel_manual_pair">Manual connection</sys:String>
    <sys:String x:Key="devsel_nodevices">Please connect and pair your Buds first</sys:String>
    <sys:String x:Key="devsel_nodevices_title">No paired devices found</sys:String>
    <sys:String x:Key="devsel_noselection">No device selected</sys:String>
    <sys:String x:Key="devsel_invalid_selection">Please select a valid device</sys:String>
    <sys:String x:Key="devsel_footer_continue">Finish Setup</sys:String>
    <sys:String x:Key="devsel_dialog_footer">If you don't see your earbuds, make sure you've paired and connected them in your computer's Bluetooth settings, and then click Refresh.</sys:String>
    <sys:String x:Key="devsel_winrt_title">Use alternative Bluetooth backend</sys:String>
    <sys:String x:Key="devsel_winrt">Much better stability, but may not work on all PCs with some Bluetooth adapters</sys:String>

    <!--Unsupported feature page-->
    <sys:String x:Key="unsupported_feature_current_fwver">Current Firmware version:</sys:String>
    <sys:String x:Key="unsupported_feature_required_fwver">Required Firmware version:</sys:String>

    <sys:String x:Key="unsupported_feature_header">Please update your firmware</sys:String>
    <sys:String x:Key="unsupported_feature_current_fwver_null">Current firmware version: Unknown</sys:String>
    <sys:String x:Key="unsupported_feature_required_fwver_null">Required firmware version: Not specified</sys:String>

    <sys:String x:Key="unsupported_feature_description_p1">The firmware of your earbuds is too old and does not support this feature.</sys:String>
    <sys:String x:Key="unsupported_feature_description_p2">Please update to the latest firmware using the official Windows or Android updater.</sys:String>
    <sys:String x:Key="unsupported_feature_description_p3">Make sure you close this app if you use the Windows updater. Only one application can talk to the Buds at a time.</sys:String>

    <!--Touchpad gestures-->
    <sys:String x:Key="touchpad_gesture_header">Enable touchpad gestures</sys:String>
    <sys:String x:Key="touchpad_gesture_single">Single tap</sys:String>
    <sys:String x:Key="touchpad_gesture_single_desc">Play or pause track</sys:String>
    <sys:String x:Key="touchpad_gesture_double">Double tap</sys:String>
    <sys:String x:Key="touchpad_gesture_double_desc">Play next track</sys:String>
    <sys:String x:Key="touchpad_gesture_triple">Triple tap</sys:String>
    <sys:String x:Key="touchpad_gesture_triple_desc">Play previous track</sys:String>
    <sys:String x:Key="touchpad_gesture_hold">Touch and hold</sys:String>
    <sys:String x:Key="touchpad_gesture_hold_desc">Execute custom action</sys:String>
    
    <!--Touchpad page-->
    <sys:String x:Key="touchpad_header">Touchpad</sys:String>
    <sys:String x:Key="touchpad_lock">Lock touchpad</sys:String>
    <sys:String x:Key="touchpad_left_action">Left action</sys:String>
    <sys:String x:Key="touchpad_right_action">Right action</sys:String>
    
    <sys:String x:Key="touchpad_gestures">Advanced touch lock</sys:String>
    <sys:String x:Key="touchpad_gestures_description">Enable or disable default touch gestures</sys:String>
    <sys:String x:Key="touchpad_double_tap_volume">Double-tap earbud edge</sys:String>
    <sys:String x:Key="touchpad_double_tap_volume_description">Double-tap the edge of the left or right earbud to turn the volume down or up</sys:String>
    <sys:String x:Key="touchpad_noise_control_mode">Noise control switching mode</sys:String>
    <sys:String x:Key="touchpad_noise_control_mode_anc_amb">ANC &lt;-&gt; Ambient sound</sys:String>
    <sys:String x:Key="touchpad_noise_control_mode_anc_off">ANC &lt;-&gt; Off</sys:String>
    <sys:String x:Key="touchpad_noise_control_mode_amb_off">Ambient sound &lt;-&gt; Off</sys:String>
    <sys:String x:Key="touchpad_noise_control_mode_threeway">Cycle between modes (ANC, Ambient, Off)</sys:String>
    
    <!--Custom touchpad action page-->
    <sys:String x:Key="cact_header">Define custom long-press action</sys:String>
    <sys:String x:Key="cact_external_app_dialog_title">Select executable...</sys:String>
    <sys:String x:Key="cact_action">Custom action</sys:String>
    <sys:String x:Key="cact_notice">Notice</sys:String>
    <sys:String x:Key="cact_notice_content_p1">Custom long-press actions are only available when this app is active in the background.</sys:String>
    <sys:String x:Key="cact_notice_content_p2">It has no effect on Android or other devices.</sys:String>
    <sys:String x:Key="cact_notice_content_p3">In order to provide consistent support for this feature, this app will automatically start on boot and run in the background.
You can disable this behaviour in the settings section.</sys:String>

    <!--System/Self-Test-->
    <sys:String x:Key="system_overview_header">System</sys:String>
    <sys:String x:Key="system_header">System Information</sys:String>
    <sys:String x:Key="system_selftest">Run self test</sys:String>
    <sys:String x:Key="system_selftest_desc">Verify if all modules of your earbuds are functioning properly</sys:String>
    <sys:String x:Key="system_factory_reset">Factory reset</sys:String>
    <sys:String x:Key="system_factory_reset_desc">Restore your earbuds to their factory settings and disconnect</sys:String>
    <sys:String x:Key="system_pairing_mode">Enter pairing mode</sys:String>
    <sys:String x:Key="system_pairing_mode_desc">Disconnect your earbuds from this PC and make it visible to other devices</sys:String>
    <sys:String x:Key="system_trace_core_dump">Download trace and coredumps</sys:String>
    <sys:String x:Key="system_trace_core_dump_desc">Retrieve raw debugging data from your earbuds</sys:String>
    <sys:String x:Key="system_info">View system information</sys:String>
    <sys:String x:Key="system_info_desc">Display detailed information about your earbuds</sys:String>
    <sys:String x:Key="system_flasher">Install firmware updates</sys:String>
    <sys:String x:Key="system_flasher_desc">Upgrade, downgrade, or flash custom firmware binaries</sys:String>
    <sys:String x:Key="system_spatial">Dump spatial sensor measurements</sys:String>
    <sys:String x:Key="system_spatial_desc">Read spatial head-tracking data used for 3D audio</sys:String>

    <sys:String x:Key="system_battery_type_unknown">Not specified</sys:String>
    <sys:String x:Key="system_waiting_for_device">Waiting for response...</sys:String>

    <sys:String x:Key="system_hwver">Hardware Version</sys:String>
    <sys:String x:Key="system_swver">Software Version</sys:String>
    <sys:String x:Key="system_touchver">Touch Firmware Version</sys:String>
    <sys:String x:Key="system_protover">Protocol Revision</sys:String>
    <sys:String x:Key="system_btaddr">Bluetooth Address</sys:String>
    <sys:String x:Key="system_serial">Serial Number</sys:String>
    <sys:String x:Key="system_build_info">Build Info</sys:String>
    <sys:String x:Key="system_battery_type">Battery Type</sys:String>
    <sys:String x:Key="system_proximity">Proximity Measurement</sys:String>
    <sys:String x:Key="system_thermo">Thermistor Measurement</sys:String>
    <sys:String x:Key="system_hall">Hall Measurement</sys:String>
    <sys:String x:Key="system_accel">Accelerometer Status</sys:String>
    <!--Note: system_accel only used on the self-test page-->
    <sys:String x:Key="system_adc_soc">ADC SoC</sys:String>
    <!--Context: SoC = State of charge (battery percentage)-->
    <sys:String x:Key="system_adc_voltage">ADC Voltage</sys:String>
    <sys:String x:Key="system_adc_current">ADC Current</sys:String>

    <sys:String x:Key="selftest_header">Self Test</sys:String>
    <sys:String x:Key="selftest_pass">Pass</sys:String>
    <sys:String x:Key="selftest_fail">Fail</sys:String>
    <sys:String x:Key="selftest_pass_long">All checks have passed</sys:String>
    <sys:String x:Key="selftest_fail_long">One or more checks have failed</sys:String>
    
    <sys:String x:Key="coredump_header">Dumping data...</sys:String>
    <sys:String x:Key="coredump_dl_progress_prepare">Preparing download...</sys:String>
    <sys:String x:Key="coredump_dl_progress_cancelled">Download cancelled</sys:String>
    <sys:String x:Key="coredump_dl_progress_finished">Download finished</sys:String>
    <sys:String x:Key="coredump_dl_trace_progress">Downloading trace dump... {0}%</sys:String>
    <sys:String x:Key="coredump_dl_core_progress">Downloading core dump... {0}%</sys:String>
    <sys:String x:Key="coredump_dl_progress_size">({0}/{1} bytes)</sys:String>
    <sys:String x:Key="coredump_dl_note">The audio stream is temporarily paused while downloading. Your earbuds will be disconnected as soon as the transmission finishes, please reconnect them manually.
Once finished, you will be prompted to select a directory for all collected data.

If the transmission is stuck or the device disconnected prematurely, you need to restart the download. This feature is currently very unstable.</sys:String>
    <sys:String x:Key="coredump_dl_save_fail_title">Failed to save dump</sys:String>
    <sys:String x:Key="coredump_dl_save_fail">Unable to copy dump from temporary location. Reason: {0}</sys:String>
    <sys:String x:Key="coredump_dl_save_success_title">Successfully saved dumps</sys:String>
    <sys:String x:Key="coredump_dl_save_success">{0} dump(s) were written to '{1}'</sys:String>
    <sys:String x:Key="coredump_dl_save_dialog_title">Select a download directory...</sys:String>
    
    <!--Settings-->
    <sys:String x:Key="settings_header">Settings</sys:String>

    <sys:String x:Key="settings_darkmode">Dark Mode</sys:String>
    <sys:String x:Key="settings_darkmode_description">Use a darker color scheme (Reload required)</sys:String>
    <sys:String x:Key="settings_transitions">Transition</sys:String>
    <sys:String x:Key="settings_transitions_description">Enable slide transitions</sys:String>
    <sys:String x:Key="settings_localization_disable">Language</sys:String>
    <sys:String x:Key="settings_localization_disable_description">Force English language</sys:String>
    <sys:String x:Key="settings_minimize_tray">Minimize to tray</sys:String>
    <sys:String x:Key="settings_minimize_tray_description">Keep in background instead of terminating the app</sys:String>
    <sys:String x:Key="settings_autostart">Launch on boot</sys:String>
    <sys:String x:Key="settings_autostart_description">Start minimized on system boot</sys:String>
    <sys:String x:Key="settings_autostart_permission">Cannot update auto-start entry in registry. Registry access (HKCU) was explicitly disabled by your system administrator.</sys:String>
    
    <sys:String x:Key="settings_connpopup">Configure connection popup</sys:String>
    <sys:String x:Key="settings_devmode">Developer options</sys:String>
    <sys:String x:Key="settings_crowdsourcing">Crowdsourcing</sys:String>

    <!--Settings >>> Connection popup-->
    <sys:String x:Key="settings_cpopup_header">Connection popup</sys:String>
    <sys:String x:Key="settings_cpopup_enable">Enable popup on connection</sys:String>
    <sys:String x:Key="settings_cpopup_enable_description">Display a small notification popup informing about battery levels when the Buds are connected</sys:String>
    <sys:String x:Key="settings_cpopup_compact">Compact mode</sys:String>
    <sys:String x:Key="settings_cpopup_compact_description">Hide the header of the popup to save space</sys:String>
    <sys:String x:Key="settings_cpopup_position">Position</sys:String>
    <sys:String x:Key="settings_cpopup_position_placeholder">Unknown</sys:String>
    <sys:String x:Key="settings_cpopup_demo">Show demo popup</sys:String>
    <sys:String x:Key="settings_cpopup_override_title">Override popup title</sys:String>
    <sys:String x:Key="settings_cpopup_override_title_dialog">Please enter a custom popup title. You can restore the default one by leaving this field empty.</sys:String>
    <sys:String x:Key="settings_cpopup_primary_screen">Primary screen only</sys:String>
    <sys:String x:Key="settings_cpopup_primary_screen_description">Show popup only on the primary monitor</sys:String>
    <sys:String x:Key="settings_cpopup_wear_state">Use different color when in case</sys:String>
    <sys:String x:Key="settings_cpopup_wear_state_description">Gray earbud icon out when your earbuds are in the case</sys:String>
    
    <!--Settings >>> Crowdsourcing settings-->
    <sys:String x:Key="settings_crowd_header">Crowdsourcing</sys:String>
    <sys:String x:Key="settings_crowd_allow">Allow crowdsourcing contribution</sys:String>
    <sys:String x:Key="settings_crowd_allow_description">Collect information about Samsung's proprietary Bluetooth protocol structure and data on demand. This allows me to keep all available Galaxy Buds models supported much more easily without owning them.</sys:String>
    <sys:String x:Key="settings_crowd_crashreport">Allow app crash reports</sys:String>
    <sys:String x:Key="settings_crowd_crashreport_description">Send application crash reports automatically in case of crashes or fatal errors using Sentry. This helps me to respond more quickly to problematic and disruptive application bugs.</sys:String>

    <!--Factory reset-->
    <sys:String x:Key="factory_header">Factory reset</sys:String>
    <sys:String x:Key="factory_confirm">Confirm factory reset</sys:String>
    <sys:String x:Key="factory_error_title">Factory reset failed</sys:String>
    <sys:String x:Key="factory_error">Device returned error code: {0}
Make sure both Earbuds are turned on and reachable.
You might need to manually reconnect your Earbuds.</sys:String>
    <sys:String x:Key="factory_text_p1">Are you sure you want to reset your Earbuds?</sys:String>
    <sys:String x:Key="factory_text_p2">After performing a Factory Reset, you'll have to manually reconnect your Earbuds to the computer.</sys:String>
    <sys:String x:Key="factory_text_p3">Make sure both Earbuds are turned on before continuing!</sys:String>

    <!--Find my Gear-->
    <sys:String x:Key="fmg_warning_both">Please remove both earbuds from your ears.</sys:String>
    <sys:String x:Key="fmg_warning_left">Please remove the left earbud from your ear.</sys:String>
    <sys:String x:Key="fmg_warning_right">Please remove the right earbud from your ear.</sys:String>
    <sys:String x:Key="fmg_header">Find my earbuds</sys:String>

    <!--Equalizer-->
    <sys:String x:Key="eq_header">Equalizer</sys:String>
    <sys:String x:Key="eq_enable">Enable equalizer</sys:String>
    <sys:String x:Key="eq_preset">Preset</sys:String>
    <sys:String x:Key="eq_dolby">Optimize for use with Dolby</sys:String>
    <sys:String x:Key="eq_stereo_balance">Left/right sound balance</sys:String>
    <sys:String x:Key="eq_stereo_balance_value">{0}% left; {1}% right</sys:String>
    <sys:String x:Key="eq_stereo_balance_neutral">Neutral</sys:String>
    
    <sys:String x:Key="eq_bass">Bass Boost</sys:String>
    <sys:String x:Key="eq_soft">Soft</sys:String>
    <sys:String x:Key="eq_dynamic">Dynamic</sys:String>
    <sys:String x:Key="eq_clear">Clear</sys:String>
    <sys:String x:Key="eq_treble">Treble Boost</sys:String>

    <!--Noise control-->
    <sys:String x:Key="nc_header">Noise control</sys:String>
    <sys:String x:Key="nc_anc_level">High sensitivity</sys:String>
    <sys:String x:Key="nc_anc_level_description">Stronger noise cancelling effect</sys:String>
    <sys:String x:Key="nc_ambient">Customize ambient sound</sys:String>
    <sys:String x:Key="nc_ambient_description">Configure ambient sound tone and volume (if available)</sys:String>
    <sys:String x:Key="nc_voicedetect">Conversation detection</sys:String>
    <sys:String x:Key="nc_voicedetect_description">When your voice is detected, automatically turn on Ambient sound and lower media volume to make conversation easier</sys:String>
    <sys:String x:Key="nc_voicedetect_timeout">Conversation timeout</sys:String>
    <sys:String x:Key="nc_voicedetect_timeout_item">{0} seconds</sys:String>
    
    <!--Noise control >>> Ambient sound-->
    <sys:String x:Key="nc_as_header">Ambient sound settings</sys:String>
    <sys:String x:Key="nc_as_custom">Advanced customization</sys:String>
    <sys:String x:Key="nc_as_custom_volume_l">Ambient sound volume (left)</sys:String>
    <sys:String x:Key="nc_as_custom_volume_r">Ambient sound volume (right)</sys:String>
    <sys:String x:Key="nc_as_custom_tone">Ambient sound tone</sys:String>
    <sys:String x:Key="nc_as_custom_tone_clear">Clear</sys:String>
    <sys:String x:Key="nc_as_custom_tone_soft">Soft</sys:String>
    <sys:String x:Key="nc_as_custom_tone_neutral">Neutral</sys:String>
    <sys:String x:Key="nc_as_custom_vol_normal">Normal</sys:String>
    
    <!--Ambient sound-->
    <sys:String x:Key="as_header">Ambient sound</sys:String>
    <sys:String x:Key="as_enable">Enable ambient sound</sys:String>
    <sys:String x:Key="as_volume">Ambient sound volume</sys:String>
    <sys:String x:Key="as_voicefocus">Voice focus</sys:String>
    <sys:String x:Key="as_extrahigh">Extra-high ambient volume</sys:String>
    <sys:String x:Key="as_extrahigh_description">Adds an extra volume level to the Ambient Volume slider</sys:String>
    <sys:String x:Key="as_scale_very_low">Very low</sys:String>
    <sys:String x:Key="as_scale_low">Low</sys:String>
    <sys:String x:Key="as_scale_moderate">Moderate</sys:String>
    <sys:String x:Key="as_scale_high">High</sys:String>
    <sys:String x:Key="as_scale_extraloud">Extra loud</sys:String>
    
    <!--Advanced page-->
    <sys:String x:Key="adv_header">Advanced settings</sys:String>
    <sys:String x:Key="adv_required_firmware_later">{0} or later</sys:String>
    <sys:String x:Key="adv_seamless">Seamless earbud connection</sys:String>
    <sys:String x:Key="adv_seamless_desc">Switch quickly to nearby devices without disconnecting your earbuds or turning on pairing mode</sys:String>
    <sys:String x:Key="adv_resume_playback">Resume/start playback if Buds are worn</sys:String>
    <sys:String x:Key="adv_resume_playback_desc">Sends a global play/pause state change event when at least one of the proximity sensors is covered (Desktop only)</sys:String>
    <sys:String x:Key="adv_sidetone">Use ambient sound during calls</sys:String>
    <sys:String x:Key="adv_sidetone_desc">Hear your own voice more clearly while on the phone</sys:String>
    <sys:String x:Key="adv_passthrough">Relieve pressure with ambient sound</sys:String>
    <sys:String x:Key="adv_passthrough_desc">This can prevent a feeling of stuffiness or compression when you're not using active noise canceling</sys:String>
    <sys:String x:Key="adv_gaming_mode">Gaming mode</sys:String>
    <sys:String x:Key="adv_gaming_mode_desc">Minimize latency and adjust audio synchronization (Samsung only)</sys:String>
    <sys:String x:Key="adv_hotkey">Keyboard hotkeys</sys:String>
    <sys:String x:Key="adv_hotkey_desc">Define custom keyboard hotkeys to remote-control your earbuds</sys:String>
    <sys:String x:Key="adv_bixby_remap">Remap Bixby wakeup</sys:String>
    <sys:String x:Key="adv_bixby_remap_desc">Define what should happen when you say 'Hey Bixby!'</sys:String>

    <!--Remap bixby wakeup-->
    <sys:String x:Key="bixby_remap_header">Remap Bixby wakeup</sys:String>
    <sys:String x:Key="bixby_remap_enable">Enable Bixby wakeup</sys:String>
    <sys:String x:Key="bixby_remap_enable_desc">Launch Bixby on your Samsung phone or execute a custom action on this PC when waken up</sys:String>
    <sys:String x:Key="bixby_remap_lang">Bixby wakeup language</sys:String>
    <sys:String x:Key="bixby_remap_action">Custom wakeup action</sys:String>
    <sys:String x:Key="bixby_remap_note">Say 'Hey Bixby!' to activate. The activation phrase may be different with some language settings.

The remap configuration is only active on this device. If you connect your earbuds to a Samsung device, voice wakeup will activate Bixby normally. On other devices than this device and non-Samsung phones, this feature won't trigger any action.</sys:String>

    
    <!--Credits-->
    <sys:String x:Key="credits_header">Credits</sys:String>
    <sys:String x:Key="credits_developer">Developer</sys:String>
    <sys:String x:Key="credits_license">License</sys:String>
    <sys:String x:Key="credits_version">Version</sys:String>
    <sys:String x:Key="credits_contributor">Contributors</sys:String>
    <sys:String x:Key="credits_translator">Translators</sys:String>
    <sys:String x:Key="credits_sponsor">Sponsor this project</sys:String>

    <!--Connection lost page-->
    <sys:String x:Key="connlost_header">Unable to establish connection</sys:String>
    <sys:String x:Key="connlost_description_p1">Unable to establish a connection to your earbuds.</sys:String>
    <sys:String x:Key="connlost_description_p2">Please check your Bluetooth settings and make sure your Earbuds are turned on and paired to this computer.
You can also register a new pair if needed. In that case, please select "Options &gt; Unregister device".</sys:String>
    <sys:String x:Key="connlost_description_p3">Additional information:</sys:String>
    <sys:String x:Key="connlost_noinfo">Failed to gather error information</sys:String>
    <sys:String x:Key="connlost_disconnected">Device disconnected</sys:String>
    <sys:String x:Key="connlost_connect">Connect</sys:String>
    <sys:String x:Key="connlost_connecting">Connecting...</sys:String>
    
    <!--Firmware update disclaimer-->
    <sys:String x:Key="fw_disclaimer">Disclaimer</sys:String>
    <sys:String x:Key="fw_disclaimer_desc">This firmware updating tool is an accurate replica of the official updater found in Samsung's official Android app. I've thoroughly tested this implementation under various circumstances (normal operation, connection loss, intentionally corrupted Bluetooth packets, ...) without experiencing any issues at all. Still, I won't take any liability if anything should go wrong since firmware updates modify vital system components and should always be handled with caution.

DOWNGRADING: While downgrading to older firmware versions is possible and I never ran into problems with it, it may cause unexpected issues and should only be done if necessary. A factory reset after the downgrade is recommended but not usually necessary. 
CUSTOM FLASHING: You are also able to load firmware files from your hard-drive. Do NOT flash firmware binaries designed for OTHER models onto your device.

This application is licensed under GPLv3. By using it, you are accepting the license and its limitation of liability. Press 'Continue' to accept.</sys:String>
    
    <!--Firmware selection-->
    <sys:String x:Key="fw_select_header">Firmware updates</sys:String>
    <sys:String x:Key="fw_select_instructions">Please choose a firmware binary to download and install. Alternatively, you can also select a firmware binary from your hard-drive by navigating to 'Advanced... &gt; Select image from disk'</sys:String>
    <sys:String x:Key="fw_select_no_results">No firmware updates are currently available. Please try again at a later time.</sys:String>
    <sys:String x:Key="fw_select_downgrade">Allow firmware downgrading</sys:String>
    <sys:String x:Key="fw_select_downgrade_desc">Disable version checks and show older firmwares in list (may cause unexpected issues; advanced users only)</sys:String>
    <sys:String x:Key="fw_select_advanced">Advanced...</sys:String>
    <sys:String x:Key="fw_select_install">Install firmware</sys:String>
    <sys:String x:Key="fw_select_from_disk">Select image from disk...</sys:String>
    <sys:String x:Key="fw_select_external_note">Do NOT flash firmware binaries meant for OTHER models onto your device. Flashing a Buds Pro firmware onto a pair of Buds Plus won't unlock any new features, instead it will permanently destroy your device.

Press 'Continue' to select a firmware binary.</sys:String>
    <sys:String x:Key="fw_select_unsupported_selection">Invalid selection. Please select a compatible item from the list.</sys:String>
    <sys:String x:Key="fw_select_downloading">Downloading...</sys:String>
    <sys:String x:Key="fw_select_net_error">Failed to communicate with server. Cannot download firmware at the moment.</sys:String>
    <sys:String x:Key="fw_select_net_index_error">Failed to communicate with server. Cannot download firmware index at the moment.</sys:String>
    <sys:String x:Key="fw_select_http_error">HTTP error code:</sys:String>
    <sys:String x:Key="fw_select_unknown_build">Unknown build name</sys:String>
    <sys:String x:Key="fw_select_verify_fail">Failed to verify firmware</sys:String>
    <sys:String x:Key="fw_select_confirm">You are about to flash '{0}' onto your '{1}' device</sys:String>
    <sys:String x:Key="fw_select_confirm_desc">Make sure this information is correct, otherwise press 'Cancel' and double-check your setup.

If possible, make sure both of the earbuds are connected before starting. It won't cause any issues if the connection fails while transferring the update. In such a case, the earbuds will automatically cancel the transfer process and exit the firmware update mode.

Press 'Continue' to start the update.</sys:String>
  
    <!--Firmware transfer-->
    <sys:String x:Key="fw_upload_header">Installing firmware...</sys:String>
    <sys:String x:Key="fw_upload_progress_session">Creating new session...</sys:String>
    <sys:String x:Key="fw_upload_progress_prepare">Preparing upload...</sys:String>
    <sys:String x:Key="fw_upload_progress_finished">Upload finished</sys:String>
    <sys:String x:Key="fw_upload_progress_finished_desc">The update has been successfully transferred and is currently being installed on the device. During this process your earbuds become unresponsive for about 30 seconds. In most cases, the earbuds attempt to reconnect automatically after the on-board update process has finished.</sys:String>
    <sys:String x:Key="fw_upload_progress_error">Failed to upload firmware</sys:String>
    <sys:String x:Key="fw_upload_progress">Uploading firmware update... {0}%</sys:String>
    <sys:String x:Key="fw_upload_progress_size">({0}/{1} KB)</sys:String>
    <sys:String x:Key="fw_upload_progress_stats">Statistics</sys:String>
    <sys:String x:Key="fw_upload_note">Your earbuds will be disconnected, and start installing the uploaded firmware update as soon as the transmission finishes. During this process, your earbuds will be unresponsive and decline any Bluetooth connection requests. In most cases, the earbuds attempt to reconnect automatically after the on-board update process has finished. Please do not close your case while updating.</sys:String>
    <sys:String x:Key="fw_upload_progress_stats_mtu">Maximum transfer unit: {0} bytes</sys:String>
    <sys:String x:Key="fw_upload_progress_stats_offset">Processing data from offset 0x{0:X6} to 0x{1:X6}</sys:String>
    <sys:String x:Key="fw_upload_progress_stats_segment">Uploading segment #{0} ({1} bytes, checksum 0x{2:X6})</sys:String>

    <!--Firmware parse errors-->
    <sys:String x:Key="fw_fail_no_magic">This is not a valid firmware binary. Invalid magic value found in file header.</sys:String>
    <sys:String x:Key="fw_fail_size_null">This firmware binary has its size set to zero and cannot be used for flashing. Please choose another one.</sys:String>
    <sys:String x:Key="fw_fail_no_segments">This firmware binary does not contain any binary segments and is empty. Please choose another one.</sys:String>
    <sys:String x:Key="fw_fail_unknown">Unexpected error while decoding the firmware binary. This firmware archive might be corrupted.

Details:</sys:String>
    
    <!--Firmware transfer errors-->
    <sys:String x:Key="fw_fail_connection">Lost connection to the device. The firmware transfer has been cancelled.</sys:String>
    <sys:String x:Key="fw_fail_session">Failed to open a new session. The device returned an error code ({0})</sys:String>
    <sys:String x:Key="fw_fail_copy">Failed to copy firmware binary. Please reconnect and try again. Error code returned by device: {0}</sys:String>
    <sys:String x:Key="fw_fail_verify">Failed to verify/install firmware binary. Please reconnect and try again. Error code returned by device: {0}</sys:String>
    <sys:String x:Key="fw_fail_connection_precheck">The device is currently not connected. Please check your Bluetooth system settings and reconnect.</sys:String>
    <sys:String x:Key="fw_fail_pending">Another firmware transfer is already in progress. Please cancel it properly first.</sys:String>
    <sys:String x:Key="fw_fail_lowbattery">Battery too low. Please charge your earbuds over 15% first.</sys:String>
    <sys:String x:Key="fw_fail_session_timeout">Timed out while waiting for the device to open a new session</sys:String>
    <sys:String x:Key="fw_fail_control_timeout">Timed out while waiting for the device to return a control block</sys:String>
    <sys:String x:Key="fw_fail_copy_timeout">Timed out while waiting for the transfer process to finish</sys:String>
    
    <!--Spatial test-->
    <sys:String x:Key="spatial_header">Spatial sensor</sys:String>
    <!--Note: Quaternion = 4-dimensional vector-->
    <sys:String x:Key="spatial_dump_quaternion">Raw quaternion vector:</sys:String>
    <!--Note: RPY = Roll, pitch, yaw-->
    <sys:String x:Key="spatial_dump_rpy">RPY values:</sys:String>
    
<<<<<<< HEAD
    <!-- Header -->
    <sys:String x:Key="window_open">Open</sys:String>
=======
    <!--Header-->
>>>>>>> 98320dfe
    <sys:String x:Key="window_minimize">Minimize</sys:String>
    <sys:String x:Key="window_close">Close</sys:String>

    <!--Buds app detected page-->
    <sys:String x:Key="budsapp_header">Bluetooth compatibility info</sys:String>
    <sys:String x:Key="budsapp_text_p1">The official Galaxy Buds app for Windows 10 is installed alongside this application.</sys:String>
    <sys:String x:Key="budsapp_text_p2">If it is open and connected, GalaxyBudsClient might have issues connecting to your earbuds. Make sure to close it before continuing. Likewise, the official Galaxy Buds app can't connect to your earbuds while Galaxy Buds Manager is active and has opened connections to the earbuds.</sys:String>
    <sys:String x:Key="budsapp_text_p3">Keep in mind that only one application can talk to your Galaxy Buds at a time.</sys:String>
    
    <!--Manual pairing-->
    <sys:String x:Key="manualpair_title">Manual device selection</sys:String>
    <sys:String x:Key="manualpair_title_dialog">Choose your Galaxy Buds device</sys:String>
    <sys:String x:Key="manualpair_model">Choose the correct model type</sys:String>
    <sys:String x:Key="manualpair_note">Note: You should only manually connect your earbuds if the setup wizard does not recognize them correctly.</sys:String>
</ResourceDictionary><|MERGE_RESOLUTION|>--- conflicted
+++ resolved
@@ -554,12 +554,8 @@
     <!--Note: RPY = Roll, pitch, yaw-->
     <sys:String x:Key="spatial_dump_rpy">RPY values:</sys:String>
     
-<<<<<<< HEAD
-    <!-- Header -->
+    <!--Header-->
     <sys:String x:Key="window_open">Open</sys:String>
-=======
-    <!--Header-->
->>>>>>> 98320dfe
     <sys:String x:Key="window_minimize">Minimize</sys:String>
     <sys:String x:Key="window_close">Close</sys:String>
 
