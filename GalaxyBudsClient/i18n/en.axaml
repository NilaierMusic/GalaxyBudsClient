<ResourceDictionary xmlns="https://github.com/avaloniaui" xmlns:sys="clr-namespace:System;assembly=mscorlib" xmlns:x="http://schemas.microsoft.com/winfx/2006/xaml">

    <sys:String x:Key="ResourceDictionaryName">Loc-en</sys:String>

    <!--:::::::: Source code ::::::::-->

    <!--General-->
    <sys:String x:Key="okay">Okay</sys:String>
    <sys:String x:Key="left">Left</sys:String>
    <sys:String x:Key="right">Right</sys:String>
    <sys:String x:Key="case">Case</sys:String>
    <sys:String x:Key="error">Error</sys:String>
    <sys:String x:Key="cancel">Cancel</sys:String>
    <sys:String x:Key="apply">Apply</sys:String>
    <sys:String x:Key="select">Select</sys:String>
    <sys:String x:Key="notset">Not set</sys:String>
    <sys:String x:Key="unknown">Unknown</sys:String>
    <sys:String x:Key="back">Back</sys:String>
    <sys:String x:Key="hint">Hint</sys:String>
    <sys:String x:Key="home">Home</sys:String>
    <sys:String x:Key="please_wait">Please wait...</sys:String>

    <sys:String x:Key="file_not_found">File not found</sys:String>
    <sys:String x:Key="nobluetoothdev">No Bluetooth adapter found. Please enable Bluetooth and try again.</sys:String>

    <sys:String x:Key="anc">Active noise cancelling</sys:String>

    <!--Dark Mode States-->
    <sys:String x:Key="darkmode_disabled">Off</sys:String>
    <sys:String x:Key="darkmode_enabled">On</sys:String>
    <sys:String x:Key="darkmode_blur_enabled">On, with blur effect</sys:String>
    <sys:String x:Key="darkmode_mica_enabled">On, with mica effect</sys:String>
    <sys:String x:Key="darkmode_system">Use system setting</sys:String>

    <!--Connection popup-->
    <sys:String x:Key="connpopup_placement_tl">Top left</sys:String>
    <sys:String x:Key="connpopup_placement_tc">Top center</sys:String>
    <sys:String x:Key="connpopup_placement_tr">Top right</sys:String>
    <sys:String x:Key="connpopup_placement_bl">Bottom left</sys:String>
    <sys:String x:Key="connpopup_placement_bc">Bottom center</sys:String>
    <sys:String x:Key="connpopup_placement_br">Bottom right</sys:String>
    <sys:String x:Key="connpopup_title">{0}'s {1}</sys:String>
    <!--Note: If a pair of Buds+ is connected then a plus sign will be appended to connpopup_title-->

    <!--Placement  (Buds+)-->
    <sys:String x:Key="placement_disconnected">Disconnected</sys:String>
    <sys:String x:Key="placement_wearing">Wearing</sys:String>
    <sys:String x:Key="placement_not_wearing">Idle</sys:String>
    <sys:String x:Key="placement_in_case">Case</sys:String>
    <sys:String x:Key="placement_charging">Charging</sys:String>

    <!--Touch options-->
    <sys:String x:Key="touchoption_voice">Voice assistant</sys:String>
    <sys:String x:Key="touchoption_quickambientsound">Quick ambient sound</sys:String>
    <sys:String x:Key="touchoption_volume">Volume</sys:String>
    <sys:String x:Key="touchoption_volume_up">Volume up</sys:String>
    <sys:String x:Key="touchoption_volume_down">Volume down</sys:String>
    <sys:String x:Key="touchoption_ambientsound">Ambient sound</sys:String>
    <sys:String x:Key="touchoption_switch_noisecontrols">Switch noise controls</sys:String>
    <sys:String x:Key="touchoption_spotify">Spotify (Android only)</sys:String>
    <sys:String x:Key="touchoption_custom">Custom action...</sys:String>
    <sys:String x:Key="touchoption_custom_prefix">Custom action:</sys:String>
    <sys:String x:Key="touchoption_custom_trigger_event">Trigger earbud action...</sys:String>
    <sys:String x:Key="touchoption_custom_trigger_hotkey">Press hotkey...</sys:String>
    <sys:String x:Key="touchoption_custom_external_app">Run external program...</sys:String>

    <!--Tray context menu-->
    <sys:String x:Key="tray_unlock_touchpad">Unlock touchpad</sys:String>
    <sys:String x:Key="tray_lock_touchpad">Lock touchpad</sys:String>
    <sys:String x:Key="tray_enable_ambient_sound">Enable ambient sound</sys:String>
    <sys:String x:Key="tray_disable_ambient_sound">Disable ambient sound</sys:String>
    <sys:String x:Key="tray_enable_eq">Enable equalizer</sys:String>
    <sys:String x:Key="tray_disable_eq">Disable equalizer</sys:String>
    <sys:String x:Key="tray_enable_anc">Enable active noise cancelling</sys:String>
    <sys:String x:Key="tray_disable_anc">Disable active noise cancelling</sys:String>
    <sys:String x:Key="tray_switch_noise">Switch noise controls</sys:String>
    <sys:String x:Key="tray_quit">Quit</sys:String>

    <!--:::::::: XAML files (static) ::::::::-->

    <!--General-->
    <sys:String x:Key="continue_button">Continue</sys:String>

    <!--Hotkey Recorder Dialog (Custom action)-->
    <sys:String x:Key="hotrec_content">Please enter a key-combination (hold down):</sys:String>
    <sys:String x:Key="hotrec_empty">None</sys:String>
    <sys:String x:Key="hotrec_note">Note: Due to User Interface Privacy Isolation (UIPI) only applications of the same or lower elevation can properly receive hotkey commands.</sys:String>

    <!--Hotkey Action Builder Dialog-->
    <sys:String x:Key="hotkey_edit_invalid">Invalid hotkey selection</sys:String>
    <sys:String x:Key="hotkey_edit_invalid_desc">Please choose at least one key and one modifiers</sys:String>
    <sys:String x:Key="hotkey_edit_invalid_mod">Modifier missing</sys:String>
    <sys:String x:Key="hotkey_edit_invalid_action">Invalid action</sys:String>
    <sys:String x:Key="hotkey_edit_invalid_action_desc">Please choose an action</sys:String>
    <sys:String x:Key="hotkey_edit_modifier">Modifiers</sys:String>
    <sys:String x:Key="hotkey_edit_keys">Keys</sys:String>
    <sys:String x:Key="hotkey_edit_action">Action</sys:String>
    <sys:String x:Key="hotkey_edit_preview">Shortcut preview:</sys:String>

    <!--Hotkey page-->
    <sys:String x:Key="hotkey_header">Keyboard hotkeys</sys:String>
    <sys:String x:Key="hotkey_add_short">New</sys:String>
    <sys:String x:Key="hotkey_add">Assign new hotkey</sys:String>
    <sys:String x:Key="hotkey_empty">No hotkeys assigned</sys:String>
    <sys:String x:Key="hotkey_empty_desc">Create a new keyboard hotkey by clicking the button above</sys:String>
    <sys:String x:Key="hotkey_edit">Edit</sys:String>
    <sys:String x:Key="hotkey_edit_long">Edit existing hotkey</sys:String>
    <sys:String x:Key="hotkey_delete">Delete</sys:String>
    <sys:String x:Key="hotkey_add_error">Failed to register/update hotkeys</sys:String>
    <sys:String x:Key="hotkey_add_error_context">Affected hotkey:</sys:String>
    <sys:String x:Key="hotkey_add_error_duplicate">Your selected key-combination was already registered as a hotkey by this or another application. Please choose another one.</sys:String>
    <sys:String x:Key="hotkey_add_error_unknown">Operating system responded with error '{0}'</sys:String>

    <!--EventDispatcher module-->
    <sys:String x:Key="event_none">None</sys:String>
    <sys:String x:Key="event_ambient_toggle">Toggle ambient sound</sys:String>
    <sys:String x:Key="event_ambient_volume_up">Ambient volume up</sys:String>
    <sys:String x:Key="event_ambient_volume_down">Ambient volume down</sys:String>
    <sys:String x:Key="event_eq_toggle">Toggle equalizer</sys:String>
    <sys:String x:Key="event_eq_switch">Iterate equalizer presets</sys:String>
    <sys:String x:Key="event_anc_toggle">Toggle noise cancelling</sys:String>
    <sys:String x:Key="event_anc_switch_sensitivity">Switch ANC sensitivity</sys:String>
    <sys:String x:Key="event_anc_switch_one">Switch ANC with one earbud</sys:String>
    <sys:String x:Key="event_touch_lock_toggle">Toggle touchpad lock</sys:String>
    <sys:String x:Key="event_double_edge_touch_toggle">Toggle double-edge touch feature</sys:String>
    <sys:String x:Key="event_conversation_toggle">Toggle conversation detection</sys:String>
    <sys:String x:Key="event_start_stop_find">Start/stop find my earbuds</sys:String>
    <sys:String x:Key="event_start_find">Start find my earbuds</sys:String>
    <sys:String x:Key="event_stop_find">Stop find my earbuds</sys:String>
    <sys:String x:Key="event_paring_mode">Pairing mode</sys:String>
    <sys:String x:Key="event_media_play">Play media</sys:String>
    <sys:String x:Key="event_media_pause">Pause media</sys:String>
    <sys:String x:Key="event_media_play_pause">Play/pause media</sys:String>
    <sys:String x:Key="event_manager_visible">Show/hide manager window</sys:String>
    <sys:String x:Key="event_display_battery_popup">Display battery popup</sys:String>
    <sys:String x:Key="event_connect">Connect to device</sys:String>

    <!--Welcome page-->
    <sys:String x:Key="welcome_textblock_header">Welcome!</sys:String>
    <sys:String x:Key="welcome_register">Set-up your earbuds</sys:String>
    <sys:String x:Key="welcome_register_desc">Choose and register your pair of Galaxy Buds</sys:String>
    <sys:String x:Key="welcome_textblock_p1">This Galaxy Buds Manager is unofficial and not affiliated with Samsung in any way.
This program is designed to provide much more functionality over the official Samsung wearable app. Some features such as 'Game Mode' only work on Samsung phones and cannot be enabled on PCs.</sys:String>

    <!--Main page-->
    <sys:String x:Key="mainpage_header">Home</sys:String>
    <sys:String x:Key="mainpage_corrupt_data">Received corrupted data. Reconnecting...</sys:String>
    <sys:String x:Key="mainpage_fit_test">Earbud fit test</sys:String>
    <sys:String x:Key="mainpage_find_my_earbuds">Find my earbuds</sys:String>
    <sys:String x:Key="mainpage_touchpad">Touchpad</sys:String>
    <sys:String x:Key="mainpage_ambient_sound">Ambient sound</sys:String>
    <sys:String x:Key="mainpage_noise">Noise control</sys:String>
    <sys:String x:Key="mainpage_equalizer">Equalizer</sys:String>
    <sys:String x:Key="mainpage_advanced">Advanced settings</sys:String>
    <sys:String x:Key="mainpage_system">System</sys:String>

    <!--Device selection page (setup)-->
    <sys:String x:Key="devsel_header">Select your earbuds</sys:String>
    <sys:String x:Key="devsel_manual_pair_title">Is your device not listed?</sys:String>
    <sys:String x:Key="devsel_manual_pair_description">Make sure your earbuds have already been paired. If they are still not recognized, try using the manual connection option.</sys:String>
    <sys:String x:Key="devsel_manual_pair">Manual connection</sys:String>
    <sys:String x:Key="devsel_nodevices">Please connect and pair your earbuds first</sys:String>
    <sys:String x:Key="devsel_nodevices_title">No paired devices found</sys:String>
    <sys:String x:Key="devsel_invalid_selection">Please select a valid device</sys:String>
    <sys:String x:Key="devsel_winrt_title">Use alternative Bluetooth backend</sys:String>
    <sys:String x:Key="devsel_winrt">Much better stability, but may not work on all PCs with some Bluetooth adapters</sys:String>

    <!--Device page-->
    <sys:String x:Key="devices_header">Paired devices</sys:String>
    <sys:String x:Key="devices_new">New</sys:String>
    <sys:String x:Key="devices_new_long">Pair new device</sys:String>
    <sys:String x:Key="devices_select_inactive">Select</sys:String>
    <sys:String x:Key="devices_select_active">Selected</sys:String>
    <sys:String x:Key="devices_delete">Delete</sys:String>
<<<<<<< HEAD
    <sys:String x:Key="devices_delete_long">Delete device</sys:String>
    <sys:String x:Key="devices_delete_confirmation">Are you sure you want to remove this device?</sys:String>
    
=======

>>>>>>> c3b2a9c9
    <!--Touchpad gestures-->
    <sys:String x:Key="touchpad_gesture_header">Enable touchpad gestures</sys:String>
    <sys:String x:Key="touchpad_gesture_single">Single tap</sys:String>
    <sys:String x:Key="touchpad_gesture_single_desc">Play or pause track</sys:String>
    <sys:String x:Key="touchpad_gesture_double">Double tap</sys:String>
    <sys:String x:Key="touchpad_gesture_double_desc">Play next track</sys:String>
    <sys:String x:Key="touchpad_gesture_triple">Triple tap</sys:String>
    <sys:String x:Key="touchpad_gesture_triple_desc">Play previous track</sys:String>
    <sys:String x:Key="touchpad_gesture_hold">Touch and hold</sys:String>
    <sys:String x:Key="touchpad_gesture_hold_desc">Execute custom action</sys:String>
    <sys:String x:Key="touchpad_gesture_double_for_call">Double tap during call</sys:String>
    <sys:String x:Key="touchpad_gesture_double_for_call_desc">Answer call or end call</sys:String>
    <sys:String x:Key="touchpad_gesture_hold_for_call">Touch and hold during call</sys:String>
    <sys:String x:Key="touchpad_gesture_hold_for_call_desc">Decline call</sys:String>

    <!--Touchpad page-->
    <sys:String x:Key="touchpad_header">Touchpad</sys:String>
    <sys:String x:Key="touchpad_lock">Lock touchpad</sys:String>
    <sys:String x:Key="touchpad_left_action">Left long-press action</sys:String>
    <sys:String x:Key="touchpad_right_action">Right long-press action</sys:String>
    <sys:String x:Key="touchpad_default_action">Built-in touch action</sys:String>

    <sys:String x:Key="touchpad_gestures">Advanced touch lock</sys:String>
    <sys:String x:Key="touchpad_gestures_description">Disable default touch gestures</sys:String>
    <sys:String x:Key="touchpad_double_tap_volume">Double-tap earbud edge</sys:String>
    <sys:String x:Key="touchpad_double_tap_volume_description">Double-tap the edge of the left or right earbud to turn the volume down or up</sys:String>
    <sys:String x:Key="touchpad_noise_control_mode">Noise control switching mode</sys:String>
    <sys:String x:Key="touchpad_noise_control_mode_l">Noise control switching mode (Left)</sys:String>
    <sys:String x:Key="touchpad_noise_control_mode_r">Noise control switching mode (Right)</sys:String>
    <sys:String x:Key="touchpad_noise_control_mode_desc">Choose modes to cycle through</sys:String>
    <sys:String x:Key="touchpad_noise_control_mode_anc_amb">ANC ↔ Ambient sound</sys:String>
    <sys:String x:Key="touchpad_noise_control_mode_anc_off">ANC ↔ Off</sys:String>
    <sys:String x:Key="touchpad_noise_control_mode_amb_off">Ambient sound ↔ Off</sys:String>

    <!--Custom touchpad action page-->
    <sys:String x:Key="cact_header">Define a custom long-press action</sys:String>
    <sys:String x:Key="cact_external_app_dialog_title">Select executable...</sys:String>
    <sys:String x:Key="cact_action">Custom action</sys:String>
    <sys:String x:Key="cact_function_param">Function</sys:String>
    <sys:String x:Key="cact_hotkey_param">Hotkey</sys:String>
    <sys:String x:Key="cact_path_param">File path</sys:String>
    <sys:String x:Key="cact_notice_content_p1">Custom actions are only available while this app is active in the background.</sys:String>
    <sys:String x:Key="cact_notice_content_p2">They have no effect on Android or other devices.</sys:String>

    <!--System/Self-Test-->
    <sys:String x:Key="system_overview_header">System</sys:String>
    <sys:String x:Key="system_header">System information</sys:String>
    <sys:String x:Key="system_selftest">Run self test</sys:String>
    <sys:String x:Key="system_selftest_desc">Verify if all modules of your earbuds are functioning properly</sys:String>
    <sys:String x:Key="system_factory_reset">Factory reset</sys:String>
    <sys:String x:Key="system_factory_reset_desc">Restore your earbuds to their factory settings and disconnect</sys:String>
    <sys:String x:Key="system_pairing_mode">Enter pairing mode</sys:String>
    <sys:String x:Key="system_pairing_mode_desc">Disconnect your earbuds from this PC and make it visible to other devices</sys:String>
    <sys:String x:Key="system_trace_core_dump">Download trace and coredumps</sys:String>
    <sys:String x:Key="system_trace_core_dump_desc">Retrieve raw debugging data from your earbuds</sys:String>
    <sys:String x:Key="system_info">View system information</sys:String>
    <sys:String x:Key="system_info_desc">Display detailed information about your earbuds</sys:String>
    <sys:String x:Key="system_flasher">Install firmware updates</sys:String>
    <sys:String x:Key="system_flasher_desc">Upgrade, downgrade, or flash custom firmware binaries</sys:String>
    <sys:String x:Key="system_spatial">Spatial sensor test</sys:String>
    <sys:String x:Key="system_spatial_desc">Read spatial head-tracking data used for 3D audio</sys:String>

    <sys:String x:Key="system_battery_type_unknown">Not specified</sys:String>
    <sys:String x:Key="system_waiting_for_device">Waiting for response...</sys:String>
    <sys:String x:Key="system_no_response">No response from earbuds</sys:String>

    <sys:String x:Key="system_hwver">Hardware version</sys:String>
    <sys:String x:Key="system_swver">Software version</sys:String>
    <sys:String x:Key="system_cradle_swver">Case software version</sys:String>
    <sys:String x:Key="system_cradle_serial">Case serial number</sys:String>
    <sys:String x:Key="system_touchver">Touch firmware version</sys:String>
    <sys:String x:Key="system_protover">Protocol revision</sys:String>
    <sys:String x:Key="system_btaddr">Bluetooth addresses</sys:String>
    <sys:String x:Key="system_serial">Serial numbers</sys:String>
    <sys:String x:Key="system_build_info">Build string</sys:String>
    <sys:String x:Key="system_battery_type">Battery type</sys:String>
    <sys:String x:Key="system_sku">Device SKUs</sys:String>
    <sys:String x:Key="system_proximity">Proximity measurement</sys:String>
    <sys:String x:Key="system_thermo">Thermistor measurement</sys:String>
    <sys:String x:Key="system_hall">Hall measurement</sys:String>
    <sys:String x:Key="system_accel">Accelerometer status</sys:String>
    <!--Note: system_accel only used on the self-test page-->
    <sys:String x:Key="system_adc_soc">ADC state of charge</sys:String>
    <!--Context: SoC = State of charge (battery percentage)-->
    <sys:String x:Key="system_adc_voltage">ADC voltage</sys:String>
    <sys:String x:Key="system_adc_current">ADC current</sys:String>

    <sys:String x:Key="selftest_header">Self test</sys:String>
    <sys:String x:Key="selftest_pass">Pass</sys:String>
    <sys:String x:Key="selftest_fail">Fail</sys:String>
    <sys:String x:Key="selftest_pass_long">All checks have passed</sys:String>
    <sys:String x:Key="selftest_fail_long">One or more checks have failed</sys:String>

    <sys:String x:Key="coredump_header">Dumping data...</sys:String>
    <sys:String x:Key="coredump_dl_progress_prepare">Preparing download...</sys:String>
    <sys:String x:Key="coredump_dl_progress_finished">Download finished</sys:String>
    <sys:String x:Key="coredump_dl_trace_progress">Downloading trace dump... {0}%</sys:String>
    <sys:String x:Key="coredump_dl_core_progress">Downloading core dump... {0}%</sys:String>
    <sys:String x:Key="coredump_dl_progress_size">({0}/{1} bytes)</sys:String>
    <sys:String x:Key="coredump_dl_note">The audio stream is temporarily paused while downloading. Your earbuds will be disconnected as soon as the transmission finishes, please reconnect them manually.
Once finished, you will be prompted to select a directory for all collected data.

If the transmission is stuck or the device disconnected prematurely, you need to restart the download. This feature is currently very unstable.</sys:String>
    <sys:String x:Key="coredump_dl_save_fail_title">Failed to save dump</sys:String>
    <sys:String x:Key="coredump_dl_save_fail">Unable to copy dump from temporary location. Reason: {0}</sys:String>
    <sys:String x:Key="coredump_dl_save_success_title">Successfully saved dumps</sys:String>
    <sys:String x:Key="coredump_dl_save_success">{0} dump(s) were written to '{1}'</sys:String>
    <sys:String x:Key="coredump_dl_save_dialog_title">Select a download directory...</sys:String>

    <!--Settings-->
    <sys:String x:Key="settings_header">Settings</sys:String>
    <sys:String x:Key="optionsmenu_deregister">Unregister device</sys:String>
    <sys:String x:Key="settings_unregister_description">Remove your current earbuds and connect another pair</sys:String>
    <sys:String x:Key="settings_appearance">Appearance</sys:String>
    <sys:String x:Key="settings_darkmode">Dark mode</sys:String>
    <sys:String x:Key="settings_darkmode_description">Use a darker color scheme</sys:String>
    <sys:String x:Key="settings_blurstrength">Window blur strength</sys:String>
    <sys:String x:Key="settings_blurstrength_description">Only compatible with dark mode. Not supported on all systems</sys:String>
    <sys:String x:Key="settings_accent">Accent color</sys:String>
    <sys:String x:Key="settings_accent_description">Choose a custom accent color</sys:String>
    <sys:String x:Key="settings_transitions">Transition</sys:String>
    <sys:String x:Key="settings_transitions_description">Enable slide transitions</sys:String>
    <sys:String x:Key="settings_localization_disable">Language</sys:String>
    <sys:String x:Key="settings_localization_description">Change the app language</sys:String>
    <sys:String x:Key="settings_minimize_tray">Minimize to tray</sys:String>
    <sys:String x:Key="settings_minimize_tray_description">Keep in background instead of terminating the app</sys:String>
    <sys:String x:Key="settings_realistic_earbud_icons">Use realistic earbud images</sys:String>
    <sys:String x:Key="settings_realistic_earbud_icons_description">Display realistic &amp; color-aware images of your earbuds, if they support it</sys:String>
    <sys:String x:Key="settings_tray_settings">Tray icon &amp; startup</sys:String>
    <sys:String x:Key="settings_dyn_tray_mode">Dynamic tray icon</sys:String>
    <sys:String x:Key="settings_dyn_tray_mode_description">Display the battery status in the tray icon</sys:String>
    <sys:String x:Key="settings_dyn_tray_mode_off">Off</sys:String>
    <sys:String x:Key="settings_dyn_tray_mode_battery_min">Show lowest battery level</sys:String>
    <sys:String x:Key="settings_dyn_tray_mode_battery_avg">Show average battery level</sys:String>
    <sys:String x:Key="settings_autostart">Launch on boot</sys:String>
    <sys:String x:Key="settings_autostart_description">Start minimized on system boot</sys:String>
    <sys:String x:Key="settings_autostart_permission">Cannot update auto-start entry in registry. Registry access (HKCU) was explicitly disabled by your system administrator.</sys:String>
    <sys:String x:Key="settings_connpopup">Connection popup</sys:String>
    <sys:String x:Key="settings_devmode">Developer options</sys:String>
    <sys:String x:Key="settings_devmode_description">Bluetooth traffic inspector and other developer tools</sys:String>
    <sys:String x:Key="settings_crowdsourcing">Crowdsourcing</sys:String>

    <!--Settings >>> Connection popup-->
    <sys:String x:Key="settings_cpopup_header">Connection popup</sys:String>
    <sys:String x:Key="settings_cpopup_enable">Enable popup on connection</sys:String>
    <sys:String x:Key="settings_cpopup_enable_description">Display a small notification popup informing about battery levels when the Buds are connected</sys:String>
    <sys:String x:Key="settings_cpopup_compact">Compact mode</sys:String>
    <sys:String x:Key="settings_cpopup_compact_description">Hide the header of the popup to save space</sys:String>
    <sys:String x:Key="settings_cpopup_position">Position</sys:String>
    <sys:String x:Key="settings_cpopup_position_description">Select the position of the connection popup</sys:String>
    <sys:String x:Key="settings_cpopup_demo">Show demo popup</sys:String>

    <!--Settings >>> Crowdsourcing settings-->
    <sys:String x:Key="settings_crowd_header">Crowdsourcing</sys:String>
    <sys:String x:Key="settings_crowd_allow">Allow crowdsourcing contribution</sys:String>
    <sys:String x:Key="settings_crowd_allow_description">Collect information about Samsung's proprietary Bluetooth protocol structure and data on demand. This allows me to keep all available Galaxy Buds models supported much more easily without owning them.</sys:String>
    <sys:String x:Key="settings_crowd_crashreport">Allow app crash reports</sys:String>
    <sys:String x:Key="settings_crowd_crashreport_description">Send application crash reports automatically in case of crashes or fatal errors using Sentry. This helps me to respond more quickly to problematic and disruptive application bugs.</sys:String>

    <!--Factory reset-->
    <sys:String x:Key="factory_header">Factory reset</sys:String>
    <sys:String x:Key="factory_confirmation">Are you sure you want to reset your earbuds to factory settings?
This will remove all data and settings from your earbuds.

Make sure both earbuds are turned on before continuing.</sys:String>
    <sys:String x:Key="factory_error_title">Factory reset failed</sys:String>
    <sys:String x:Key="factory_error">Device returned error code: {0}

Make sure both earbuds are turned on and reachable.
You might need to manually reconnect your earbuds.</sys:String>

    <!--Find my Gear-->
    <sys:String x:Key="fmg_warning_both">Please remove both earbuds from your ears.</sys:String>
    <sys:String x:Key="fmg_warning_left">Please remove the left earbud from your ear.</sys:String>
    <sys:String x:Key="fmg_warning_right">Please remove the right earbud from your ear.</sys:String>
    <sys:String x:Key="fmg_header">Find my earbuds</sys:String>

    <!-- Fit test-->
    <sys:String x:Key="gft_warning">Please wear both earbuds.</sys:String>
    <sys:String x:Key="gft_desc">Check whether your earbuds are seated correctly</sys:String>
    <sys:String x:Key="gft_bad">Bad fit</sys:String>
    <sys:String x:Key="gft_good">Good fit</sys:String>
    <sys:String x:Key="gft_fail">Test failed</sys:String>

    <!--Equalizer-->
    <sys:String x:Key="eq_header">Equalizer</sys:String>
    <sys:String x:Key="eq_enable">Equalizer</sys:String>
    <sys:String x:Key="eq_enable_description">Apply EQ audio filters</sys:String>
    <sys:String x:Key="eq_preset">Preset</sys:String>
    <sys:String x:Key="eq_stereo_balance">Left/right sound balance</sys:String>
    <sys:String x:Key="eq_stereo_balance_value">{0}% left; {1}% right</sys:String>
    <sys:String x:Key="eq_stereo_balance_neutral">Neutral</sys:String>

    <sys:String x:Key="eq_bass">Bass Boost</sys:String>
    <sys:String x:Key="eq_soft">Soft</sys:String>
    <sys:String x:Key="eq_dynamic">Dynamic</sys:String>
    <sys:String x:Key="eq_clear">Clear</sys:String>
    <sys:String x:Key="eq_treble">Treble Boost</sys:String>

    <!--Noise control-->
    <sys:String x:Key="nc_header">Noise control</sys:String>
    <sys:String x:Key="nc_as_anc_description">Reduce background noises</sys:String>
    <sys:String x:Key="nc_anc_one">Noise cancelling with one earbud</sys:String>
    <sys:String x:Key="nc_anc_one_description">Noise cancelling normally requires two earbuds to prevent discomfort, enable this to allow noise cancelling with only one earbud</sys:String>
    <sys:String x:Key="nc_anc_level">High sensitivity</sys:String>
    <sys:String x:Key="nc_anc_level_description">Stronger noise cancelling effect</sys:String>
    <sys:String x:Key="nc_ambient">Customize ambient sound</sys:String>
    <sys:String x:Key="nc_ambient_description">Configure ambient sound tone and volume (if available)</sys:String>
    <sys:String x:Key="nc_voicedetect">Conversation detection</sys:String>
    <sys:String x:Key="nc_voicedetect_description">When your voice is detected, automatically turn on Ambient sound and lower media volume to make conversation easier</sys:String>
    <sys:String x:Key="nc_voicedetect_timeout">Conversation timeout</sys:String>
    <sys:String x:Key="nc_voicedetect_timeout_description">Revert settings when your voice is not detected for a certain amount of time</sys:String>
    <sys:String x:Key="nc_voicedetect_timeout_item">{0} seconds</sys:String>

    <!--Noise control >>> Ambient sound-->
    <sys:String x:Key="nc_as_header">Ambient sound settings</sys:String>
    <sys:String x:Key="nc_as_custom">Advanced customization</sys:String>
    <sys:String x:Key="nc_as_custom_description">Customize ambient sound settings</sys:String>
    <sys:String x:Key="nc_as_custom_volume_l">Ambient sound volume (left)</sys:String>
    <sys:String x:Key="nc_as_custom_volume_r">Ambient sound volume (right)</sys:String>
    <sys:String x:Key="nc_as_custom_tone">Ambient sound tone</sys:String>
    <sys:String x:Key="nc_as_custom_tone_clear">Clear</sys:String>
    <sys:String x:Key="nc_as_custom_tone_soft">Soft</sys:String>
    <sys:String x:Key="nc_as_custom_tone_neutral">Neutral</sys:String>
    <sys:String x:Key="nc_as_custom_vol_normal">Normal</sys:String>

    <!--Ambient sound-->
    <sys:String x:Key="as_header">Ambient sound</sys:String>
    <sys:String x:Key="as_header_description">Hear your surroundings</sys:String>
    <sys:String x:Key="as_enable">Enable ambient sound</sys:String>
    <sys:String x:Key="as_volume">Ambient sound volume</sys:String>
    <sys:String x:Key="as_voicefocus">Voice focus</sys:String>
    <sys:String x:Key="as_voicefocus_description">Make voices stand out more</sys:String>
    <sys:String x:Key="as_extrahigh">Extra-high ambient volume</sys:String>
    <sys:String x:Key="as_extrahigh_description">Adds an extra volume level to the Ambient Volume slider</sys:String>
    <sys:String x:Key="as_scale_very_low">Very low</sys:String>
    <sys:String x:Key="as_scale_low">Low</sys:String>
    <sys:String x:Key="as_scale_moderate">Moderate</sys:String>
    <sys:String x:Key="as_scale_high">High</sys:String>
    <sys:String x:Key="as_scale_extraloud">Extra loud</sys:String>

    <!--Advanced page-->
    <sys:String x:Key="adv_header">Advanced settings</sys:String>
    <sys:String x:Key="adv_seamless">Seamless earbud connection</sys:String>
    <sys:String x:Key="adv_seamless_desc">Switch quickly to nearby devices without disconnecting your earbuds or turning on pairing mode</sys:String>
    <sys:String x:Key="adv_resume_playback">Resume playback if the earbuds are worn</sys:String>
    <sys:String x:Key="adv_resume_playback_desc">Sends a global play/pause state change event when at least one of the proximity sensors is covered (Desktop only)</sys:String>
    <sys:String x:Key="adv_sidetone">Use ambient sound during calls</sys:String>
    <sys:String x:Key="adv_sidetone_desc">Hear your own voice more clearly while on the phone</sys:String>
    <sys:String x:Key="adv_callpath">In-ear detection for calls</sys:String>
    <sys:String x:Key="adv_callpath_desc">Play calls through your earbuds when they're in your ears and through your computer speaker when they're not</sys:String>
    <sys:String x:Key="adv_extra_clear_call">Sharpen call sound</sys:String>
    <sys:String x:Key="adv_extra_clear_call_desc">Boost call clarity. Most useful when you're somewhere noisy and using earbuds. Uses more battery.</sys:String>
    <sys:String x:Key="adv_passthrough">Relieve pressure with ambient sound</sys:String>
    <sys:String x:Key="adv_passthrough_desc">This can prevent a feeling of stuffiness or compression when you're not using active noise canceling</sys:String>
    <sys:String x:Key="adv_hotkey">Keyboard hotkeys</sys:String>
    <sys:String x:Key="adv_hotkey_desc">Define custom keyboard hotkeys to remote-control your earbuds</sys:String>
    <sys:String x:Key="adv_bixby_remap">Remap Bixby wakeup</sys:String>
    <sys:String x:Key="adv_bixby_remap_desc">Define what should happen when you say 'Hey Bixby!'</sys:String>

    <!--Remap bixby wakeup-->
    <sys:String x:Key="bixby_remap_enable">Enable Bixby wakeup</sys:String>
    <sys:String x:Key="bixby_remap_enable_desc">Launch Bixby on your Samsung phone or execute a custom action on this PC when woken up</sys:String>
    <sys:String x:Key="bixby_remap_lang">Bixby wakeup language</sys:String>
    <sys:String x:Key="bixby_remap_lang_desc">Change the language used for the activation phrase</sys:String>
    <sys:String x:Key="bixby_remap_action">Custom wakeup action</sys:String>
    <sys:String x:Key="bixby_remap_action_desc">Define what should happen when you activate Bixby on this device</sys:String>
    <sys:String x:Key="bixby_remap_note">Say 'Hey Bixby!' to activate. The activation phrase may be different with some language settings.

The remap configuration is only active on this device. If you connect your earbuds to a Samsung device, voice wakeup will activate Bixby normally. On other devices than this device and non-Samsung phones, this feature won't trigger any action.</sys:String>


    <!--Credits-->
    <sys:String x:Key="credits_header">Credits</sys:String>
    <sys:String x:Key="credits_developer">Developer</sys:String>
    <sys:String x:Key="credits_license">License</sys:String>
    <sys:String x:Key="credits_version">Version</sys:String>
    <sys:String x:Key="credits_contributor">Contributors</sys:String>
    <sys:String x:Key="credits_translator">Translators</sys:String>
    <sys:String x:Key="credits_sponsor">Sponsor this project</sys:String>
    <sys:String x:Key="credits_kofi">Visit my ko-fi page to support me!</sys:String>
    <sys:String x:Key="credits_github">Visit this project on GitHub</sys:String>

    <!--Connection lost page-->
    <sys:String x:Key="connlost">Connection lost</sys:String>
    <sys:String x:Key="connlost_header">Unable to establish connection</sys:String>
    <sys:String x:Key="connlost_connect">Connect</sys:String>
    <sys:String x:Key="connlost_connecting">Connecting...</sys:String>

    <!-- Pairing mode -->
    <sys:String x:Key="connlost_disconnected">Device disconnected</sys:String>
    <sys:String x:Key="pairingmode_done">The earbuds have been put into pairing mode and are now disconnected from this device.</sys:String>

    <!--Firmware update disclaimer-->
    <sys:String x:Key="fw_disclaimer">Disclaimer</sys:String>
    <sys:String x:Key="fw_disclaimer_desc">This firmware updating tool is an accurate replica of the official updater found in Samsung's official Android app. I've thoroughly tested this implementation under various circumstances (normal operation, connection loss, intentionally corrupted Bluetooth packets, ...) without experiencing any issues at all. Still, I won't take any liability if anything should go wrong since firmware updates modify vital system components and should always be handled with caution.

DOWNGRADING: While downgrading to older firmware versions is possible and I never ran into problems with it, it may cause unexpected issues and should only be done if necessary. A factory reset after the downgrade is recommended but not usually necessary.
CUSTOM FLASHING: You are also able to load firmware files from your hard-drive. Do NOT flash firmware binaries designed for OTHER models onto your device.

This application is licensed under GPLv3. By using it, you are accepting the license and its limitation of liability. Press 'Continue' to accept.</sys:String>

    <!--Firmware selection-->
    <sys:String x:Key="fw_select_header">Firmware updates</sys:String>
    <sys:String x:Key="fw_select_downgrade">Allow firmware downgrading</sys:String>
    <sys:String x:Key="fw_select_downgrade_desc">Disable version checks and show older firmwares in list (may cause unexpected issues; advanced users only)</sys:String>
    <sys:String x:Key="fw_select_install">Install firmware</sys:String>
    <sys:String x:Key="fw_select_install_short">Install</sys:String>
    <sys:String x:Key="fw_select_from_disk">Select firmware from disk...</sys:String>
    <sys:String x:Key="fw_select_from_disk_short">Open</sys:String>
    <sys:String x:Key="fw_select_refresh">Refresh</sys:String>
    <sys:String x:Key="fw_select_unsupported_selection">Invalid selection. Please select a compatible item from the list.</sys:String>
    <sys:String x:Key="fw_select_downloading">Downloading...</sys:String>
    <sys:String x:Key="fw_select_net_error">Failed to communicate with server. Cannot download firmware at the moment.</sys:String>
    <sys:String x:Key="fw_select_net_index_error">Failed to communicate with server. Cannot download firmware index at the moment.</sys:String>
    <sys:String x:Key="fw_select_http_error">HTTP error code:</sys:String>
    <sys:String x:Key="fw_select_unknown_build">Unknown build name</sys:String>
    <sys:String x:Key="fw_select_no_results_short">No updates found</sys:String>
    <sys:String x:Key="fw_select_verify_fail">Failed to verify firmware</sys:String>
    <sys:String x:Key="fw_select_verify_model_mismatch_fail">Device model mismatch detected! The firmware transfer has been cancelled.

You are attempting to flash a firmware for the {0} onto your {1}. This can permanently brick your earbuds.</sys:String>
    <sys:String x:Key="fw_select_confirm">You are about to flash '{0}' onto your '{1}' device</sys:String>
    <sys:String x:Key="fw_select_confirm_desc">Make sure this information is correct, otherwise press 'Cancel' and double-check your setup.

If possible, make sure both of the earbuds are connected before starting. It won't cause any issues if the connection fails while transferring the update. In such a case, the earbuds will automatically cancel the transfer process and exit the firmware update mode.

Press 'Continue' to start the update.</sys:String>

    <!--Firmware transfer-->
    <sys:String x:Key="fw_upload_header">Installing firmware...</sys:String>
    <sys:String x:Key="fw_upload_progress_session">Creating new session...</sys:String>
    <sys:String x:Key="fw_upload_progress_prepare">Preparing upload...</sys:String>
    <sys:String x:Key="fw_upload_progress_finished">Upload finished</sys:String>
    <sys:String x:Key="fw_upload_progress_finished_desc">The update has been successfully transferred and is currently being installed on the device. During this process your earbuds become unresponsive for about 30 seconds. In most cases, the earbuds attempt to reconnect automatically after the on-board update process has finished.</sys:String>
    <sys:String x:Key="fw_upload_progress_error">Failed to upload firmware</sys:String>
    <sys:String x:Key="fw_upload_progress">Uploading firmware update... {0}%</sys:String>
    <sys:String x:Key="fw_upload_progress_size">({0}/{1} KB)</sys:String>
    <sys:String x:Key="fw_upload_progress_stats_mtu">Maximum transfer unit: {0} bytes</sys:String>
    <sys:String x:Key="fw_upload_progress_stats_offset">Processing data from offset 0x{0:X6} to 0x{1:X6}</sys:String>
    <sys:String x:Key="fw_upload_progress_stats_segment">Uploading segment #{0} ({1} bytes, checksum 0x{2:X6})</sys:String>

    <!--Firmware parse errors-->
    <sys:String x:Key="fw_fail_no_magic">This is not a valid firmware binary. Invalid magic value found in file header.</sys:String>
    <sys:String x:Key="fw_fail_size_null">This firmware binary has its size set to zero and cannot be used for flashing. Please choose another one.</sys:String>
    <sys:String x:Key="fw_fail_no_segments">This firmware binary does not contain any binary segments and is empty. Please choose another one.</sys:String>
    <sys:String x:Key="fw_fail_unknown">Unexpected error while decoding the firmware binary. This firmware archive might be corrupted.

Details:</sys:String>

    <!--Firmware transfer errors-->
    <sys:String x:Key="fw_fail_connection">Lost connection to the device. The firmware transfer has been cancelled.</sys:String>
    <sys:String x:Key="fw_fail_session">Failed to open a new session. The device returned an error code ({0})</sys:String>
    <sys:String x:Key="fw_fail_copy">Failed to copy firmware binary. Please reconnect and try again. Error code returned by device: {0}</sys:String>
    <sys:String x:Key="fw_fail_verify">Failed to verify/install firmware binary. Please reconnect and try again. Error code returned by device: {0}</sys:String>
    <sys:String x:Key="fw_fail_connection_precheck">The device is currently not connected. Please check your Bluetooth system settings and reconnect.</sys:String>
    <sys:String x:Key="fw_fail_pending">Another firmware transfer is already in progress. Please cancel it properly first.</sys:String>
    <sys:String x:Key="fw_fail_lowbattery">Battery too low. Please charge your earbuds over 15% first.</sys:String>
    <sys:String x:Key="fw_fail_session_timeout">Timed out while waiting for the device to open a new session</sys:String>
    <sys:String x:Key="fw_fail_control_timeout">Timed out while waiting for the device to return a control block</sys:String>

    <!--Spatial test-->
    <sys:String x:Key="spatial_header">Spatial sensor</sys:String>
    <!--Note: Quaternion = 4-dimensional vector-->
    <sys:String x:Key="spatial_dump_quaternion">Raw quaternion vector:</sys:String>
    <!--Note: RPY = Roll, pitch, yaw-->
    <sys:String x:Key="spatial_dump_rpy">RPY values:</sys:String>

    <!--Header-->
    <sys:String x:Key="window_open">Open</sys:String>
    <sys:String x:Key="window_minimize">Minimize</sys:String>
    <sys:String x:Key="window_close">Close</sys:String>

    <!--Buds app detected page-->
    <sys:String x:Key="budsapp_header">Bluetooth compatibility info</sys:String>
    <sys:String x:Key="budsapp_text_p1">The official Galaxy Buds app for Windows 10/11 is installed alongside this application.</sys:String>
    <sys:String x:Key="budsapp_text_p2">If it is open and connected, GalaxyBudsClient might have issues connecting to your earbuds. Make sure to close it before continuing. Likewise, the official Galaxy Buds app can't connect to your earbuds while Galaxy Buds Manager is active and has opened connections to the earbuds.</sys:String>
    <sys:String x:Key="budsapp_text_p3">Keep in mind that only one application can talk to your Galaxy Buds at a time.</sys:String>

    <!--Manual pairing-->
    <sys:String x:Key="manualpair_title">Manual device selection</sys:String>
    <sys:String x:Key="manualpair_title_dialog">Choose your Galaxy Buds device</sys:String>
    <sys:String x:Key="manualpair_model">Choose the correct model type</sys:String>
    <sys:String x:Key="manualpair_note">You should only manually connect your earbuds if the setup wizard does not recognize them correctly.</sys:String>
</ResourceDictionary><|MERGE_RESOLUTION|>--- conflicted
+++ resolved
@@ -172,13 +172,9 @@
     <sys:String x:Key="devices_select_inactive">Select</sys:String>
     <sys:String x:Key="devices_select_active">Selected</sys:String>
     <sys:String x:Key="devices_delete">Delete</sys:String>
-<<<<<<< HEAD
-    <sys:String x:Key="devices_delete_long">Delete device</sys:String>
+<sys:String x:Key="devices_delete_long">Delete device</sys:String>
     <sys:String x:Key="devices_delete_confirmation">Are you sure you want to remove this device?</sys:String>
     
-=======
-
->>>>>>> c3b2a9c9
     <!--Touchpad gestures-->
     <sys:String x:Key="touchpad_gesture_header">Enable touchpad gestures</sys:String>
     <sys:String x:Key="touchpad_gesture_single">Single tap</sys:String>
